--- conflicted
+++ resolved
@@ -1,10 +1,6 @@
 {
     "name": "kafka-ts",
-<<<<<<< HEAD
-    "version": "0.0.7",
-=======
     "version": "0.0.14",
->>>>>>> 265f2108
     "main": "dist/index.js",
     "author": "Priit Käärd",
     "license": "MIT",
